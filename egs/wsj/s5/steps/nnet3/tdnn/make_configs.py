--- conflicted
+++ resolved
@@ -295,16 +295,12 @@
                 feat_dim, ivector_dim, num_targets, add_lda,
                 nonlin_input_dim, nonlin_output_dim, subset_dim,
                 pool_type, pool_window, pool_lpfilter_width,
-<<<<<<< HEAD
-                use_presoftmax_prior_scale, final_layer_normalize_target,
-                include_log_softmax, xent_regularize, xent_separate_forward_affine, self_repair_scale):
-=======
                 use_presoftmax_prior_scale,
                 final_layer_normalize_target,
                 include_log_softmax,
                 add_final_sigmoid, xent_regularize,
+                xent_separate_forward_affine, self_repair_scale,
                 objective_type):
->>>>>>> e0b37052
 
     parsed_splice_output = ParseSpliceString(splice_indexes_string.strip())
 
@@ -414,8 +410,6 @@
         else:
             # this is a normal affine node
             pass
-<<<<<<< HEAD
-=======
         prev_layer_output = nodes.AddAffRelNormLayer(config_lines, "Tdnn_{0}".format(i),
                                                     prev_layer_output, nonlin_output_dim, norm_target_rms = 1.0 if i < num_hidden_layers -1 else final_layer_normalize_target)
         # a final layer is added after each new layer as we are generating configs for layer-wise discriminative training
@@ -433,7 +427,6 @@
                                include_log_softmax = include_log_softmax,
                                objective_type = objective_type)
 
->>>>>>> e0b37052
 
         if xent_separate_forward_affine and i == num_hidden_layers - 1:
             if xent_regularize == 0.0:
@@ -510,14 +503,6 @@
 def Main():
     args = GetArgs()
 
-<<<<<<< HEAD
-    MakeConfigs(args.config_dir, args.splice_indexes,
-                args.feat_dim, args.ivector_dim, args.num_targets,
-                args.nonlin_input_dim, args.nonlin_output_dim, args.subset_dim,
-                args.pool_type, args.pool_window, args.pool_lpfilter_width,
-                args.use_presoftmax_prior_scale, args.final_layer_normalize_target,
-                args.include_log_softmax, args.xent_regularize, args.xent_separate_forward_affine, args.self_repair_scale)
-=======
     MakeConfigs(config_dir = args.config_dir,
                 splice_indexes_string = args.splice_indexes,
                 feat_dim = args.feat_dim, ivector_dim = args.ivector_dim,
@@ -533,8 +518,9 @@
                 include_log_softmax = args.include_log_softmax,
                 add_final_sigmoid = args.add_final_sigmoid,
                 xent_regularize = args.xent_regularize,
+                xent_separate_forward_affine = args.xent_separate_forward_affine,
+                self_repair_scale = args.self_repair_scale,
                 objective_type = args.objective_type)
->>>>>>> e0b37052
 
 if __name__ == "__main__":
     Main()
