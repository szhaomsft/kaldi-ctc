#!/bin/bash -u

. ./cmd.sh
. ./path.sh

# Path to Fisher transcripts LM interpolation (if not defined only AMI transcript LM is built),
#FISHER_TRANS=`pwd`/eddie_data/lm/data/fisher/part1 # Edinburgh,
#FISHER_TRANS=/mnt/matylda2/data/FISHER/fe_03_p1_tran # BUT,
FISHER_TRANS=/export/ws15-ffs-data/corpora/LDC/LDC2004T19/fe_03_p1_tran # JSALT2015 workshop, cluster AWS-EC2,

# To run this script you need SRILM,
# JSALT2015 note : it's downloaded to /export/ws15-ffs-data/tools/srilm-1.7.1.tar.gz
! hash ngram-count && echo "Missing srilm, run 'cd ../../../tools/; ./install_srilm.sh" && exit 1

<<<<<<< HEAD
# Path to Fisher transcripts LM interpolation (if not defined only AMI transcript LM is built),
FISHER_TRANS=`pwd`/eddie_data/lm/data/fisher/part1 # Edinburgh, [DEFAULT]
# Path where AMI gets downloaded (or where locally available),
AMI_DIR=$PWD/DOWNLOAD/amicorpus # [DEFAULT]

# We can make setup specific to the 'domain' where the cluster is,
case "$(hostname -d)" in
  fit.vutbr.cz) # BUT cluster,
    FISHER_TRANS=/mnt/matylda2/data/FISHER/fe_03_p1_tran
    AMI_DIR=$(mktemp -d $(find /mnt/scratch*/$USER -maxdepth 0)/kaldi_ami_data_XXXXXX)
  ;;
  clsp.jhu.edu) # JHU cluster
   FISHER_TRANS=/export/corpora4/ami/fisher_trans/part1
   AMI_DIR=/export/corpora4/ami/amicorpus 
  ;;
  *) echo "Using defaults locations,"
  ;;
esac

: "${IRSTLM:=}" # set the variable as we are running the script in -u mode
                # in -u mode, bash checks if all variables have been initialized
# We can override the automatic setup by : 
# './run_prepare_shared.sh --AMI-DIR [dir] --FISHER-TRANS [dir]'
. utils/parse_options.sh 

# Load previous / store the new AMI_DIR location,
[ -r conf/ami_dir ] && AMI_DIR=$(cat conf/ami_dir) || echo $AMI_DIR >conf/ami_dir 

if [ -z $IRSTLM ] ; then
  export IRSTLM=$KALDI_ROOT/tools/irstlm/
fi
export PATH=${PATH}:$IRSTLM/bin

if ! command -v prune-lm >/dev/null 2>&1 ; then
  echo "$0: Error: the IRSTLM is not available or compiled" >&2
  echo "$0: Error: We used to install it by default, but." >&2
  echo "$0: Error: this is no longer the case." >&2
  echo "$0: Error: To install it, go to $KALDI_ROOT/tools" >&2
  echo "$0: Error: and run extras/install_irstlm.sh" >&2
  exit 1
fi

if ! command -v ngram-count >/dev/null 2>&1 ; then
  echo "$0: Error: the SRILM is not available or compiled" >&2
  echo "$0: Error: To install it, go to $KALDI_ROOT/tools" >&2
  echo "$0: Error: and run extras/install_srilm.sh" >&2
  exit 1
fi


# Set bash to 'debug' mode, it will exit on : 
# -e 'error', -u 'undefined variable', -o ... 'error in pipeline', -x 'print commands',
set -e
set -u
set -x

local/ami_text_prep.sh $AMI_DIR
=======
# Set bash to 'debug' mode, it prints the commands (option '-x') and exits on : 
# -e 'error', -u 'undefined variable', -o pipefail 'error in pipeline',
set -euxo pipefail

# Download of annotations, pre-processing,
local/ami_text_prep.sh data/local/downloads
>>>>>>> 2a4ba8b2

local/ami_prepare_dict.sh
utils/prepare_lang.sh data/local/dict "<unk>" data/local/lang data/lang

local/ami_train_lms.sh --fisher $FISHER_TRANS data/local/annotations/train.txt data/local/annotations/dev.txt data/local/dict/lexicon.txt data/local/lm

final_lm=`cat data/local/lm/final_lm`
LM=$final_lm.pr1-7
prune-lm --threshold=1e-7 data/local/lm/$final_lm.gz /dev/stdout | gzip -c > data/local/lm/$LM.gz
utils/format_lm.sh data/lang data/local/lm/$LM.gz data/local/dict/lexicon.txt data/lang_$LM

echo "Done"
exit 0
<|MERGE_RESOLUTION|>--- conflicted
+++ resolved
@@ -3,48 +3,14 @@
 . ./cmd.sh
 . ./path.sh
 
+
 # Path to Fisher transcripts LM interpolation (if not defined only AMI transcript LM is built),
 #FISHER_TRANS=`pwd`/eddie_data/lm/data/fisher/part1 # Edinburgh,
+#FISHER_TRANS=/export/corpora4/ami/fisher_trans/part1 # JHU,
 #FISHER_TRANS=/mnt/matylda2/data/FISHER/fe_03_p1_tran # BUT,
 FISHER_TRANS=/export/ws15-ffs-data/corpora/LDC/LDC2004T19/fe_03_p1_tran # JSALT2015 workshop, cluster AWS-EC2,
 
-# To run this script you need SRILM,
-# JSALT2015 note : it's downloaded to /export/ws15-ffs-data/tools/srilm-1.7.1.tar.gz
-! hash ngram-count && echo "Missing srilm, run 'cd ../../../tools/; ./install_srilm.sh" && exit 1
-
-<<<<<<< HEAD
-# Path to Fisher transcripts LM interpolation (if not defined only AMI transcript LM is built),
-FISHER_TRANS=`pwd`/eddie_data/lm/data/fisher/part1 # Edinburgh, [DEFAULT]
-# Path where AMI gets downloaded (or where locally available),
-AMI_DIR=$PWD/DOWNLOAD/amicorpus # [DEFAULT]
-
-# We can make setup specific to the 'domain' where the cluster is,
-case "$(hostname -d)" in
-  fit.vutbr.cz) # BUT cluster,
-    FISHER_TRANS=/mnt/matylda2/data/FISHER/fe_03_p1_tran
-    AMI_DIR=$(mktemp -d $(find /mnt/scratch*/$USER -maxdepth 0)/kaldi_ami_data_XXXXXX)
-  ;;
-  clsp.jhu.edu) # JHU cluster
-   FISHER_TRANS=/export/corpora4/ami/fisher_trans/part1
-   AMI_DIR=/export/corpora4/ami/amicorpus 
-  ;;
-  *) echo "Using defaults locations,"
-  ;;
-esac
-
-: "${IRSTLM:=}" # set the variable as we are running the script in -u mode
-                # in -u mode, bash checks if all variables have been initialized
-# We can override the automatic setup by : 
-# './run_prepare_shared.sh --AMI-DIR [dir] --FISHER-TRANS [dir]'
 . utils/parse_options.sh 
-
-# Load previous / store the new AMI_DIR location,
-[ -r conf/ami_dir ] && AMI_DIR=$(cat conf/ami_dir) || echo $AMI_DIR >conf/ami_dir 
-
-if [ -z $IRSTLM ] ; then
-  export IRSTLM=$KALDI_ROOT/tools/irstlm/
-fi
-export PATH=${PATH}:$IRSTLM/bin
 
 if ! command -v prune-lm >/dev/null 2>&1 ; then
   echo "$0: Error: the IRSTLM is not available or compiled" >&2
@@ -62,22 +28,12 @@
   exit 1
 fi
 
-
-# Set bash to 'debug' mode, it will exit on : 
-# -e 'error', -u 'undefined variable', -o ... 'error in pipeline', -x 'print commands',
-set -e
-set -u
-set -x
-
-local/ami_text_prep.sh $AMI_DIR
-=======
 # Set bash to 'debug' mode, it prints the commands (option '-x') and exits on : 
 # -e 'error', -u 'undefined variable', -o pipefail 'error in pipeline',
 set -euxo pipefail
 
 # Download of annotations, pre-processing,
 local/ami_text_prep.sh data/local/downloads
->>>>>>> 2a4ba8b2
 
 local/ami_prepare_dict.sh
 utils/prepare_lang.sh data/local/dict "<unk>" data/local/lang data/lang
