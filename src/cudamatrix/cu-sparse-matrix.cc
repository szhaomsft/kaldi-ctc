--- conflicted
+++ resolved
@@ -42,8 +42,6 @@
 namespace kaldi {
 
 template <typename Real>
-<<<<<<< HEAD
-=======
 RowElement<Real>* CuRowSparseMatrix<Real>::Data() {
 #if HAVE_CUDA == 1
   if (CuDevice::Instantiate().Enabled()) {
@@ -59,7 +57,6 @@
 }
 
 template <typename Real>
->>>>>>> 974436ca
 const RowElement<Real>* CuRowSparseMatrix<Real>::Data() const {
 #if HAVE_CUDA == 1
   if (CuDevice::Instantiate().Enabled()) {
@@ -88,29 +85,17 @@
   if (CuDevice::Instantiate().Enabled()) {
     data_ = smat.data_;
     num_rows_ = smat.num_rows_;
-<<<<<<< HEAD
-=======
     num_cols_ = smat.num_cols_;
->>>>>>> 974436ca
     elements_per_row_ = smat.elements_per_row_;
   } else
 #endif
   {
-<<<<<<< HEAD
-    // Todo. CPU-based copy
-=======
     this->Mat() = smat.Mat();
->>>>>>> 974436ca
   }
   return *this;
 }
 
 template <typename Real>
-<<<<<<< HEAD
-template <typename OtherReal>
-void CuRowSparseMatrix<Real>::CopyFromSmat(const SparseMatrix<OtherReal> &smat) {
-  num_rows_ = smat.NumRows();
-=======
 void CuRowSparseMatrix<Real>::Swap(SparseMatrix<Real> *smat) {
 #if HAVE_CUDA == 1
   if (CuDevice::Instantiate().Enabled()) {
@@ -186,7 +171,6 @@
 void CuRowSparseMatrix<Real>::CopyFromSmat(const SparseMatrix<OtherReal> &smat) {
   num_rows_ = smat.NumRows();
   num_cols_ = smat.NumCols();
->>>>>>> 974436ca
   MatrixIndexT max_num_elements = 0;
   for (int32 i = 0; i < num_rows_; ++i) {
     MatrixIndexT num_elements = (smat.Data() + i)->NumElements();
@@ -196,11 +180,7 @@
   elements_per_row_ = max_num_elements;
 #if HAVE_CUDA == 1
   if (CuDevice::Instantiate().Enabled()) {
-<<<<<<< HEAD
-    if (num_rows_ == 0 || elements_per_row_ == 0) {
-=======
     if (num_rows_ == 0 || num_cols_ == 0 || elements_per_row_ == 0) {
->>>>>>> 974436ca
       data_.Resize(0);
       return;
     }
@@ -219,13 +199,7 @@
   } else
 #endif
   {
-<<<<<<< HEAD
-    return;
-    // Todo. CPU version
-    //  this->Mat().CopyFromSmat(smat);
-=======
     this->Mat().CopyFromSmat(smat);
->>>>>>> 974436ca
   }
 }
 template
@@ -238,8 +212,6 @@
 void CuRowSparseMatrix<double>::CopyFromSmat(const SparseMatrix<double> &smat);
 
 template <typename Real>
-<<<<<<< HEAD
-=======
 template <typename OtherReal>
 void CuRowSparseMatrix<Real>::CopyToSmat(SparseMatrix<OtherReal> *smat) const {
   KALDI_ASSERT(smat != NULL);
@@ -269,7 +241,6 @@
 void CuRowSparseMatrix<double>::CopyToSmat(SparseMatrix<double> *smat) const;
 
 template <typename Real>
->>>>>>> 974436ca
 MatrixIndexT CuSparseMatrix<Real>::NumElements() const {
 #if HAVE_CUDA == 1
   if (CuDevice::Instantiate().Enabled()) {
